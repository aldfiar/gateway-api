import { ethers, BigNumber } from 'ethers';
import express from 'express';

import { getParamData, latency, statusMessages } from '../services/utils';
import Ethereum from '../services/eth';
import Fees from '../services/fees';
import { logger } from '../services/logger';

const debug = require('debug')('router');

const router = express.Router();
const eth = new Ethereum(process.env.ETHEREUM_CHAIN);
const spenders = {
  balancer: process.env.EXCHANGE_PROXY,
  uniswap: process.env.UNISWAP_ROUTER,
<<<<<<< HEAD
};
const fees = new Fees();
=======
  uniswapV3Router: process.env.UNISWAP_V3_ROUTER,
  uniswapV3NFTManager: process.env.UNISWAP_V3_NFT_MANAGER
}
const fees = new Fees()
>>>>>>> 93df1950

router.post('/', async (req, res) => {
  /*
    POST /
  */
  res.status(200).json({
    network: eth.network,
    rpcUrl: eth.provider.connection.url,
    connection: true,
    timestamp: Date.now(),
  });
});

router.post('/balances', async (req, res) => {
  /*
      POST: /balances
      x-www-form-urlencoded: {
        privateKey:{{privateKey}}
        tokenList:{{tokenList}}
      }
  */
  const initTime = Date.now();
  const paramData = getParamData(req.body);
  const privateKey = paramData.privateKey;
  let wallet;
  try {
    wallet = new ethers.Wallet(privateKey, eth.provider);
  } catch (err) {
    logger.error(req.originalUrl, { message: err });
    let reason;
    err.reason ? reason = err.reason : reason = 'Error getting wallet';
    res.status(500).json({
      error: reason,
      message: err,
    });
    return;
  }

  // populate token contract info using token symbol list
  const tokenContractList = [];
  const tokenList = JSON.parse(paramData.tokenList);
  tokenList.forEach((symbol) => {
    const tokenContractInfo = eth.getERC20TokenAddresses(symbol);
    tokenContractList[symbol] = tokenContractInfo;
  });

  const balances = {};
  balances.ETH = await eth.getETHBalance(wallet, privateKey);
  try {
    Promise.all(
      Object.keys(tokenContractList).map(async (symbol, _index) => {
        if (tokenContractList[symbol] !== undefined) {
          const address = tokenContractList[symbol].address;
          const decimals = tokenContractList[symbol].decimals;
          balances[symbol] = await eth.getERC20Balance(wallet, address, decimals);
        } else {
          const err = `Token contract info for ${symbol} not found`;
          logger.error('Token info not found', { message: err });
          debug(err);
        }
<<<<<<< HEAD
      }),
    ).then(() => {
      console.log('eth.route - Get Account Balance', { message: JSON.stringify(tokenList) });
      res.status(200).json({
=======
      )).then(() => {
        debug('eth.route - Get Account Balance', { message: JSON.stringify(tokenList) })
        res.status(200).json({
>>>>>>> 93df1950
        network: eth.network,
        timestamp: initTime,
        latency: latency(initTime, Date.now()),
        balances,
      });
    });
  } catch (err) {
    logger.error(req.originalUrl, { message: err });
    let reason;
    err.reason ? reason = err.reason : reason = statusMessages.operation_error;
    res.status(500).json({
      error: reason,
      message: err,
    });
  }
});

router.post('/allowances', async (req, res) => {
  /*
      POST: /allowances
      x-www-form-urlencoded: {
        privateKey:{{privateKey}}
        tokenAddressList:{{tokenAddressList}}
        connector:{{connector_name}}
      }
  */
  const initTime = Date.now();
  const paramData = getParamData(req.body);
  const privateKey = paramData.privateKey;
  const spender = spenders[paramData.connector];
  let wallet;
  try {
    wallet = new ethers.Wallet(privateKey, eth.provider);
  } catch (err) {
    logger.error(req.originalUrl, { message: err });
    let reason;
    err.reason ? reason = err.reason : reason = 'Error getting wallet';
    res.status(500).json({
      error: reason,
      message: err,
    });
    return;
  }

  // populate token contract info using token symbol list
  const tokenContractList = [];
  const tokenList = JSON.parse(paramData.tokenList);
  tokenList.forEach((symbol) => {
    const tokenContractInfo = eth.getERC20TokenAddresses(symbol);
    tokenContractList[symbol] = tokenContractInfo;
  });

  const approvals = {};
  try {
    Promise.all(
      Object.keys(tokenContractList).map(async (symbol, _index) => {
        const address = tokenContractList[symbol].address;
        const decimals = tokenContractList[symbol].decimals;
        approvals[symbol] = await eth.getERC20Allowance(wallet, spender, address, decimals);
      }),
    ).then(() => {
      logger.info('eth.route - Getting allowances', { message: JSON.stringify(tokenList) });
      res.status(200).json({
        network: eth.network,
        timestamp: initTime,
        latency: latency(initTime, Date.now()),
        spender,
        approvals,
      });
    });
  } catch (err) {
    logger.error(req.originalUrl, { message: err });
    let reason;
    err.reason ? reason = err.reason : reason = statusMessages.operation_error;
    res.status(500).json({
      error: reason,
      message: err,
    });
  }
});

router.post('/balances-2', async (req, res) => {
  /*
      POST: /balances
      x-www-form-urlencoded: {
        privateKey:{{privateKey}}
        tokenAddressList:{{tokenAddressList}}
        tokenDecimalList:{{tokenDecimalList}}
      }
  */
  const initTime = Date.now();
  const paramData = getParamData(req.body);
  const privateKey = paramData.privateKey;
  let wallet;
  try {
    wallet = new ethers.Wallet(privateKey, eth.provider);
  } catch (err) {
    let reason;
    err.reason ? reason = err.reason : reason = 'Error getting wallet';
    res.status(500).json({
      error: reason,
      message: err,
    });
    return;
  }
  let tokenAddressList;
  if (paramData.tokenAddressList) {
    tokenAddressList = paramData.tokenAddressList.split(',');
  }
  let tokenDecimalList;
  if (paramData.tokenDecimalList) {
    tokenDecimalList = paramData.tokenDecimalList.split(',');
  }

  const balances = {};
  balances.ETH = await eth.getETHBalance(wallet, privateKey);
  try {
    Promise.all(
      tokenAddressList.map(async (value, index) => balances[value] = await eth.getERC20Balance(wallet, value, tokenDecimalList[index])),
    ).then(() => {
      res.status(200).json({
        network: eth.network,
        timestamp: initTime,
        latency: latency(initTime, Date.now()),
        balances,
      });
    });
  } catch (err) {
    let reason;
    err.reason ? reason = err.reason : reason = statusMessages.operation_error;
    res.status(500).json({
      error: reason,
      message: err,
    });
  }
});

router.post('/allowances-2', async (req, res) => {
  /*
      POST: /allowances
      x-www-form-urlencoded: {
        privateKey:{{privateKey}}
        tokenAddressList:{{tokenAddressList}}
        tokenDecimalList:{{tokenDecimalList}}
        connector:{{connector_name}}
      }
  */
  const initTime = Date.now();
  const paramData = getParamData(req.body);
  const privateKey = paramData.privateKey;
  const spender = spenders[paramData.connector];
  let wallet;
  try {
    wallet = new ethers.Wallet(privateKey, eth.provider);
  } catch (err) {
    let reason;
    err.reason ? reason = err.reason : reason = 'Error getting wallet';
    res.status(500).json({
      error: reason,
      message: err,
    });
    return;
  }
  let tokenAddressList;
  if (paramData.tokenAddressList) {
    tokenAddressList = paramData.tokenAddressList.split(',');
  }
  let tokenDecimalList;
  if (paramData.tokenDecimalList) {
    tokenDecimalList = paramData.tokenDecimalList.split(',');
  }

  const approvals = {};
  try {
    Promise.all(
      tokenAddressList.map(async (value, index) => approvals[value] = await eth.getERC20Allowance(wallet, spender, value, tokenDecimalList[index])),
    ).then(() => {
      res.status(200).json({
        network: eth.network,
        timestamp: initTime,
        latency: latency(initTime, Date.now()),
        spender,
        approvals,
      });
    });
  } catch (err) {
    let reason;
    err.reason ? reason = err.reason : reason = statusMessages.operation_error;
    res.status(500).json({
      error: reason,
      message: err,
    });
  }
});

router.post('/approve', async (req, res) => {
  /*
      POST: /approve
      x-www-form-urlencoded: {
        privateKey:{{privateKey}}
        tokenAddress:"0x....."
        decimals: {{token_decimals}}
        connector:{{connector_name}}
        amount:{{amount}}
      }
  */
  const initTime = Date.now();
  const paramData = getParamData(req.body);
  const privateKey = paramData.privateKey;
  const spender = spenders[paramData.connector];
  let wallet;
  try {
    wallet = new ethers.Wallet(privateKey, eth.provider);
  } catch (err) {
    logger.error(req.originalUrl, { message: err });
    let reason;
    err.reason ? reason = err.reason : reason = 'Error getting wallet';
    res.status(500).json({
      error: reason,
      message: err,
    });
    return;
  }
  const token = paramData.token;
  const tokenContractInfo = eth.getERC20TokenAddresses(token);
  const tokenAddress = tokenContractInfo.address;
  const decimals = tokenContractInfo.decimals;

<<<<<<< HEAD
  let amount;
  paramData.amount ? amount = ethers.utils.parseUnits(paramData.amount, decimals)
    : amount = ethers.utils.parseUnits('1000000000', decimals); // approve for 1 billion units if no amount specified
  let gasPrice;
=======
  let amount
  paramData.amount  ? amount = ethers.utils.parseUnits(paramData.amount, decimals)
                    : amount = ethers.constants.MaxUint256  // approve max possible units if no amount specified
  let gasPrice
>>>>>>> 93df1950
  if (paramData.gasPrice) {
    gasPrice = parseFloat(paramData.gasPrice);
  } else {
    gasPrice = fees.ethGasPrice;
  }

  try {
    // call approve function
    const approval = await eth.approveERC20(wallet, spender, tokenAddress, amount, gasPrice);
    // console.log('eth.route - Approving allowance', { message: approval })
    // submit response
    res.status(200).json({
      network: eth.network,
      timestamp: initTime,
      latency: latency(initTime, Date.now()),
      tokenAddress,
      spender,
      amount: amount / 1e18.toString(),
      approval,
    });
  } catch (err) {
    logger.error(req.originalUrl, { message: err });
    let reason;
    err.reason ? reason = err.reason : reason = statusMessages.operation_error;
    res.status(500).json({
      error: reason,
      message: err,
    });
  }
});

router.post('/poll', async (req, res) => {
  const initTime = Date.now();
  const paramData = getParamData(req.body);
  const txHash = paramData.txHash;
  const txReceipt = await eth.provider.getTransactionReceipt(txHash);
  const receipt = {};
  const confirmed = !!(txReceipt && txReceipt.blockNumber);
  if (confirmed) {
<<<<<<< HEAD
    receipt.gasUsed = BigNumber.from(txReceipt.gasUsed).toNumber();
    receipt.blockNumber = txReceipt.blockNumber;
    receipt.confirmations = txReceipt.confirmations;
    receipt.status = txReceipt.status;
=======
    receipt.gasUsed = BigNumber.from(txReceipt.gasUsed).toNumber()
    receipt.blockNumber = txReceipt.blockNumber
    receipt.confirmations = txReceipt.confirmations
    receipt.status = txReceipt.status
    receipt.logs = txReceipt.logs
>>>>>>> 93df1950
  }
  logger.info(`eth.route - Get TX Receipt: ${txHash}`, { message: JSON.stringify(receipt) });
  res.status(200).json({
    network: eth.network,
    timestamp: initTime,
    latency: latency(initTime, Date.now()),
    txHash,
    confirmed,
    receipt,
  });
  return txReceipt;
});

// Kovan faucet to get test tokens (wip) & weth conversion
// router.post('/get-weth', async (req, res) => {
//   /*
//       POST: /get-weth
//       x-www-form-urlencoded: {
//         gasPrice:{gasPrice}
//         amount:{{amount}}
//         privateKey:{{privateKey}}
//       }
//   */
//   const initTime = Date.now()
//   const paramData = getParamData(req.body)
//   const privateKey = paramData.privateKey
//   let wallet
//   try {
//     wallet = new ethers.Wallet(privateKey, eth.provider)
//   } catch (err) {
//     logger.error(req.originalUrl, { message: err })
//     let reason
//     err.reason ? reason = err.reason : reason = 'Error getting wallet'
//     res.status(500).json({
//       error: reason,
//       message: err
//     })
//     return
//   }
//   const amount = ethers.utils.parseEther(paramData.amount)
//   const tokenAddress = eth.getERC20TokenAddresses('WETH').address
//   let gasPrice
//   if (paramData.gasPrice) {
//     gasPrice = parseFloat(paramData.gasPrice)
//   }

//   try {
//     // call deposit function
//     const response = await eth.deposit(wallet, tokenAddress, amount, gasPrice)

//     // submit response
//     res.status(200).json({
//       network: eth.network,
//       timestamp: initTime,
//       amount: parseFloat(amount),
//       result: response
//     })
//   } catch (err) {
//     logger.error(req.originalUrl, { message: err })
//     let reason
//     err.reason ? reason = err.reason : reason = statusMessages.operation_error
//     res.status(500).json({
//       error: reason,
//       message: err
//     })
//   }
// })

module.exports = router;<|MERGE_RESOLUTION|>--- conflicted
+++ resolved
@@ -13,15 +13,10 @@
 const spenders = {
   balancer: process.env.EXCHANGE_PROXY,
   uniswap: process.env.UNISWAP_ROUTER,
-<<<<<<< HEAD
+  uniswapV3Router: process.env.UNISWAP_V3_ROUTER,
+  uniswapV3NFTManager: process.env.UNISWAP_V3_NFT_MANAGER,
 };
 const fees = new Fees();
-=======
-  uniswapV3Router: process.env.UNISWAP_V3_ROUTER,
-  uniswapV3NFTManager: process.env.UNISWAP_V3_NFT_MANAGER
-}
-const fees = new Fees()
->>>>>>> 93df1950
 
 router.post('/', async (req, res) => {
   /*
@@ -82,16 +77,10 @@
           logger.error('Token info not found', { message: err });
           debug(err);
         }
-<<<<<<< HEAD
       }),
     ).then(() => {
-      console.log('eth.route - Get Account Balance', { message: JSON.stringify(tokenList) });
+      debug('eth.route - Get Account Balance', { message: JSON.stringify(tokenList) });
       res.status(200).json({
-=======
-      )).then(() => {
-        debug('eth.route - Get Account Balance', { message: JSON.stringify(tokenList) })
-        res.status(200).json({
->>>>>>> 93df1950
         network: eth.network,
         timestamp: initTime,
         latency: latency(initTime, Date.now()),
@@ -320,17 +309,10 @@
   const tokenAddress = tokenContractInfo.address;
   const decimals = tokenContractInfo.decimals;
 
-<<<<<<< HEAD
   let amount;
   paramData.amount ? amount = ethers.utils.parseUnits(paramData.amount, decimals)
-    : amount = ethers.utils.parseUnits('1000000000', decimals); // approve for 1 billion units if no amount specified
+    : amount = ethers.constants.MaxUint256; // approve max possible units if no amount specified
   let gasPrice;
-=======
-  let amount
-  paramData.amount  ? amount = ethers.utils.parseUnits(paramData.amount, decimals)
-                    : amount = ethers.constants.MaxUint256  // approve max possible units if no amount specified
-  let gasPrice
->>>>>>> 93df1950
   if (paramData.gasPrice) {
     gasPrice = parseFloat(paramData.gasPrice);
   } else {
@@ -370,18 +352,11 @@
   const receipt = {};
   const confirmed = !!(txReceipt && txReceipt.blockNumber);
   if (confirmed) {
-<<<<<<< HEAD
     receipt.gasUsed = BigNumber.from(txReceipt.gasUsed).toNumber();
     receipt.blockNumber = txReceipt.blockNumber;
     receipt.confirmations = txReceipt.confirmations;
     receipt.status = txReceipt.status;
-=======
-    receipt.gasUsed = BigNumber.from(txReceipt.gasUsed).toNumber()
-    receipt.blockNumber = txReceipt.blockNumber
-    receipt.confirmations = txReceipt.confirmations
-    receipt.status = txReceipt.status
-    receipt.logs = txReceipt.logs
->>>>>>> 93df1950
+    receipt.logs = txReceipt.logs;
   }
   logger.info(`eth.route - Get TX Receipt: ${txHash}`, { message: JSON.stringify(receipt) });
   res.status(200).json({
