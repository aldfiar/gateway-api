import BigNumber from 'bignumber.js';
import { ethers } from 'ethers';
import express from 'express';

import { getParamData, latency, reportConnectionError, statusMessages } from '../services/utils';
import { getConfig } from '../services/config';

import Balancer from '../services/balancer';

// require('dotenv').config()
const debug = require('debug')('router')

const router = express.Router()
<<<<<<< HEAD
const ENV_CONFIG = getConfig()
const balancer = new Balancer(ENV_CONFIG.BALANCER.NETWORK)
=======
const balancer = new Balancer(process.env.ETHEREUM_CHAIN)
>>>>>>> 05aae210

const denomMultiplier = 1e18
const swapMoreThanMaxPriceError = 'Price too high'
const swapLessThanMaxPriceError = 'Price too low'

router.post('/', async (req, res) => {
  /*
    POST /
  */
  res.status(200).json({
    network: balancer.network,
    provider: balancer.provider.connection.url,
    exchangeProxy: balancer.exchangeProxy,
    subgraphUrl: balancer.subgraphUrl,
    gasLimit: balancer.gasLimit,
    connection: true,
    timestamp: Date.now(),
  })
})

router.post('/sell-price', async (req, res) => {
  /*
    POST: /sell-price
      x-www-form-urlencoded: {
        "quote":"0x....."
        "base":"0x....."
        "amount":0.1
        "maxSwaps":4
      }
  */
  const initTime = Date.now()
  // params: base (required), quote (required), amount (required)
  const paramData = getParamData(req.body)
  const baseTokenAddress = paramData.base
  const quoteTokenAddress = paramData.quote
  const amount = new BigNumber(parseInt(paramData.amount * denomMultiplier))
  let maxSwaps
  if (paramData.maxSwaps) {
    maxSwaps = parseInt(paramData.maxSwaps)
  }

  try {
    // fetch the optimal pool mix from balancer-sor
    const { swaps, expectedOut } = await balancer.priceSwapIn(
      baseTokenAddress,     // tokenIn is base asset
      quoteTokenAddress,    // tokenOut is quote asset
      amount,
      maxSwaps,
    )

    if (swaps != null && expectedOut != null) {
      res.status(200).json({
        network: balancer.network,
        timestamp: initTime,
        latency: latency(initTime, Date.now()),
        base: baseTokenAddress,
        quote: quoteTokenAddress,
        amount: parseFloat(paramData.amount),
        expectedOut: parseInt(expectedOut) / denomMultiplier,
        price: expectedOut / amount,
        swaps: swaps,
      })
    } else { // no pool available
      res.status(200).json({
        error: statusMessages.no_pool_available,
        message: ''
      })
    }
  } catch (err) {
    let reason
    err.reason ? reason = err.reason : reason = statusMessages.operation_error
    res.status(500).json({
      error: reason,
      message: err
    })
  }
})

router.post('/buy-price', async (req, res) => {
  /*
    POST: /buy-price
      x-www-form-urlencoded: {
        "quote":"0x....."
        "base":"0x....."
        "amount":0.1
        "maxSwaps":4
      }
  */
  const initTime = Date.now()
  // params: base (required), quote (required), amount (required)
  const paramData = getParamData(req.body)
  const baseTokenAddress = paramData.base
  const quoteTokenAddress = paramData.quote
  const amount =  new BigNumber(parseInt(paramData.amount * denomMultiplier))
  let maxSwaps
  if (paramData.maxSwaps) {
    maxSwaps = parseInt(paramData.maxSwaps)
  }

  try {
    // fetch the optimal pool mix from balancer-sor
    const { swaps, expectedIn } = await balancer.priceSwapOut(
      quoteTokenAddress,    // tokenIn is quote asset
      baseTokenAddress,     // tokenOut is base asset
      amount,
      maxSwaps,
    )
    if (swaps != null && expectedIn != null) {
      res.status(200).json({
        network: balancer.network,
        timestamp: initTime,
        latency: latency(initTime, Date.now()),
        base: baseTokenAddress,
        quote: quoteTokenAddress,
        amount: parseFloat(paramData.amount),
        expectedIn: parseInt(expectedIn) / denomMultiplier,
        price: expectedIn / amount,
        swaps: swaps,
      })
    } else { // no pool available
      res.status(200).json({
        error: statusMessages.no_pool_available,
        message: ''
      })
    }
  } catch (err) {
    let reason
    err.reason ? reason = err.reason : reason = statusMessages.operation_error
    res.status(500).json({
      error: reason,
      message: err
    })
  }
})

router.post('/sell', async (req, res) => {
  /*
      POST: /sell
      x-www-form-urlencoded: {
        "quote":"0x....."
        "base":"0x....."
        "amount":0.1
        "minPrice":1
        "gasPrice":10
        "maxSwaps":4
        "privateKey":{{privateKey}}
      }
  */
  const initTime = Date.now()
  // params: privateKey (required), base (required), quote (required), amount (required), maxPrice (required), gasPrice (required)
  const paramData = getParamData(req.body)
  const privateKey = paramData.privateKey
  const wallet = new ethers.Wallet(privateKey, balancer.provider)
  const baseTokenAddress = paramData.base
  const quoteTokenAddress = paramData.quote
  const amount =  new BigNumber(parseInt(paramData.amount * denomMultiplier))

  let maxPrice
  if (paramData.maxPrice) {
    maxPrice = parseFloat(paramData.maxPrice)
  }
  let gasPrice
  if (paramData.gasPrice) {
    gasPrice = parseFloat(paramData.gasPrice)
  }
  let maxSwaps
  if (paramData.maxSwaps) {
    maxSwaps = parseInt(paramData.maxSwaps)
  }

  const minAmountOut = maxPrice / amount * denomMultiplier
  debug('minAmountOut', minAmountOut)

  try {
    // fetch the optimal pool mix from balancer-sor
    const { swaps, expectedOut } = await balancer.priceSwapIn(
      baseTokenAddress,     // tokenIn is base asset
      quoteTokenAddress,    // tokenOut is quote asset
      amount,
      maxSwaps,
    )

    const price = expectedOut / amount
    debug(`Price: ${price.toString()}`)
    if (!maxPrice || price >= maxPrice) {
      // pass swaps to exchange-proxy to complete trade
      const txObj = await balancer.swapExactIn(
        wallet,
        swaps,
        baseTokenAddress,   // tokenIn is base asset
        quoteTokenAddress,  // tokenOut is quote asset
        amount.toString(),
        parseInt(expectedOut) / denomMultiplier,
        gasPrice,
      )

      // submit response
      res.status(200).json({
        network: balancer.network,
        timestamp: initTime,
        latency: latency(initTime, Date.now()),
        base: baseTokenAddress,
        quote: quoteTokenAddress,
        amount: parseFloat(paramData.amount),
        expectedOut: expectedOut / denomMultiplier,
        price: price,
        gasUsed: parseInt(txObj.gasUsed),
        txHash: txObj.transactionHash,
        status: txObj.status,
      })
    } else {
      res.status(200).json({
        error: swapLessThanMaxPriceError,
        message: `Swap price ${price} lower than maxPrice ${maxPrice}`
      })
      debug(`Swap price ${price} lower than maxPrice ${maxPrice}`)
    }
  } catch (err) {
    let reason
    err.reason ? reason = err.reason : reason = statusMessages.operation_error
    res.status(500).json({
      error: reason,
      message: err
    })
  }
})

router.post('/buy', async (req, res) => {
  /*
      POST: /buy
      x-www-form-urlencoded: {
        "quote":"0x....."
        "base":"0x....."
        "amount":0.1
        "maxPrice":1
        "gasPrice":10
        "maxSwaps":4
        "privateKey":{{privateKey}}
      }
  */
  const initTime = Date.now()
  // params: privateKey (required), base (required), quote (required), amount (required), maxPrice (required), gasPrice (required)
  const paramData = getParamData(req.body)
  const privateKey = paramData.privateKey
  const wallet = new ethers.Wallet(privateKey, balancer.provider)
  const baseTokenAddress = paramData.base
  const quoteTokenAddress = paramData.quote
  const amount =  new BigNumber(parseInt(paramData.amount * denomMultiplier))

  let maxPrice
  if (paramData.maxPrice) {
    maxPrice = parseFloat(paramData.maxPrice)
  }
  let gasPrice
  if (paramData.gasPrice) {
    gasPrice = parseFloat(paramData.gasPrice)
  }
  let maxSwaps
  if (paramData.maxSwaps) {
    maxSwaps = parseInt(paramData.maxSwaps)
  }

  try {
    // fetch the optimal pool mix from balancer-sor
    const { swaps, expectedIn } = await balancer.priceSwapOut(
      quoteTokenAddress,    // tokenIn is quote asset
      baseTokenAddress,     // tokenOut is base asset
      amount,
      maxSwaps,
    )

    const price = expectedIn / amount
    debug(`Price: ${price.toString()}`)
    if (!maxPrice || price <= maxPrice) {
      // pass swaps to exchange-proxy to complete trade
      const txObj = await balancer.swapExactOut(
        wallet,
        swaps,
        quoteTokenAddress,   // tokenIn is quote asset
        baseTokenAddress,    // tokenOut is base asset
        expectedIn.toString(),
        gasPrice,
      )

      // submit response
      res.status(200).json({
        network: balancer.network,
        timestamp: initTime,
        latency: latency(initTime, Date.now()),
        base: baseTokenAddress,
        quote: quoteTokenAddress,
        amount: parseFloat(paramData.amount),
        expectedIn: expectedIn / denomMultiplier,
        price: price,
        gasUsed: parseInt(txObj.gasUsed),
        txHash: txObj.transactionHash,
        status: txObj.status,
      })
    } else {
      res.status(200).json({
        error: swapMoreThanMaxPriceError,
        message: `Swap price ${price} exceeds maxPrice ${maxPrice}`
      })
      debug(`Swap price ${price} exceeds maxPrice ${maxPrice}`)
    }
  } catch (err) {
    let reason
    err.reason ? reason = err.reason : reason = statusMessages.operation_error
    res.status(500).json({
      error: reason,
      message: err
    })
  }
})

export default router;<|MERGE_RESOLUTION|>--- conflicted
+++ resolved
@@ -3,7 +3,6 @@
 import express from 'express';
 
 import { getParamData, latency, reportConnectionError, statusMessages } from '../services/utils';
-import { getConfig } from '../services/config';
 
 import Balancer from '../services/balancer';
 
@@ -11,12 +10,7 @@
 const debug = require('debug')('router')
 
 const router = express.Router()
-<<<<<<< HEAD
-const ENV_CONFIG = getConfig()
-const balancer = new Balancer(ENV_CONFIG.BALANCER.NETWORK)
-=======
 const balancer = new Balancer(process.env.ETHEREUM_CHAIN)
->>>>>>> 05aae210
 
 const denomMultiplier = 1e18
 const swapMoreThanMaxPriceError = 'Price too high'
