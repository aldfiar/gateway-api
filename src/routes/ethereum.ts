import { bigNumberWithDecimalToStr, EthereumService, TokenERC20Info } from '../services/ethereum';
import { EthereumConfigService } from '../services/ethereum_config';
import { EthereumGasService } from '../services/ethereum_gas';
import { logger } from '../services/logger';
import { Router, Request, Response } from 'express';
import { ethers } from 'ethers';

const router = Router();

const latency = (startTime: number, endTime: number): number => {
  return (endTime - startTime) / 1000;
};

const config = new EthereumConfigService();
const ethereumService = new EthereumService(config);
const ethereumGasService = new EthereumGasService(config);

router.post('/', async (_req: Request, res: Response) => {
  /*
    POST /
  */
  res.status(200).json({
    network: config.networkName,
    rpcUrl: config.rpcUrl,
    connection: true,
    timestamp: Date.now(),
  });
});

router.post('/balances', async (req: Request, res: Response) => {
  const initTime = Date.now();

  // Trying connect to Wallet
  try {
    const wallet: ethers.Wallet = ethereumService.getWallet(
      req.body.privateKey || ''
    );

    // Populate token contract info using token symbol list
    let tokenContractList: Record<string, TokenERC20Info> = {};

    for (const symbol of JSON.parse(req.body.tokenList)) {
      const tokenContractInfo = ethereumService.getERC20TokenAddress(symbol);
      if (!tokenContractInfo) {
        continue;
      }

      tokenContractList[symbol] = tokenContractInfo;
    }

    // Getting user balancers
      const balances: Record<string, string> = {};
      console.log('balances');
    balances.ETH = await ethereumService.getETHBalance(wallet);
    await Promise.all(
      Object.keys(tokenContractList).map(async (symbol) => {
        if (tokenContractList[symbol] !== undefined) {
          const address = tokenContractList[symbol].address;
          const decimals = tokenContractList[symbol].decimals;
          balances[symbol] = 
            await ethereumService.getERC20Balance(wallet, address, decimals);
        } else {
          logger.error(`Token contract info for ${symbol} not found`);
        }
      })
    );

    res.status(200).json({
      network: config.networkName,
      timestamp: initTime,
      latency: latency(initTime, Date.now()),
      balances: balances,
    });
  } catch (err) {
    logger.error(err);
    res.status(500).send(err);
  }
});

router.post('/allowances', async (req: Request, res: Response) => {
  const initTime = Date.now();
  // Getting spender
  const spender: string | null = config.spenders[req.body.connector];
  if (!spender) {
    res.status(500).send('Wrong connector');
  }

  // Getting Wallet
  try {
    const wallet = ethereumService.getWallet(req.body.privateKey);
    // Populate token contract info using token symbol list
    let tokenContractList: Record<string, TokenERC20Info> = {};
    for (const symbol of JSON.parse(req.body.tokenList)) {
      const tokenContractInfo = ethereumService.getERC20TokenAddress(symbol);
      if (!tokenContractInfo) {
        continue;
      }

      tokenContractList[symbol] = tokenContractInfo;
    }
    const approvals: Record<string, string> = {};
    await Promise.all(
      Object.keys(tokenContractList).map(async (symbol) => {
        const address = tokenContractList[symbol].address;
        const decimals = tokenContractList[symbol].decimals;
        try {
          approvals[symbol] = 
            await ethereumService.getERC20Allowance(
              wallet,
              spender,
              address,
              decimals
            )
          ;
        } catch (err) {
          logger.error(err);
          // this helps preserve the expected behavior
          approvals[symbol] = 'invalid ENS name';
        }
      })
    );

    res.status(200).json({
      network: config.networkName,
      timestamp: initTime,
      latency: latency(initTime, Date.now()),
      spender: spender,
      approvals: approvals,
    });
  } catch (err) {
    logger.error(err);
    res.status(500).send('Error getting wallet');
  }
});

router.post('/approve', async (req: Request, res: Response) => {
  const initTime = Date.now();

  // Getting spender
  const spender = config.spenders[req.body.connector];
  if (!spender) {
    res.status(500).send('Wrong connector');
  }
  // Getting Wallet
  try {
    const wallet = ethereumService.getWallet(req.body.privateKey);

    // Getting token info
    const tokenContractInfo = ethereumService.getERC20TokenAddress(
      req.body.token
    );

    if (!tokenContractInfo) {
      res.status(500).send(`Token "${req.body.token}" is not supported`);
    } else {
      const tokenAddress = tokenContractInfo.address;

      const gasPrice = req.body.gasPrice || ethereumGasService.getGasPrice();

      let amount = ethers.constants.MaxUint256;
      if (req.body.amount) {
        amount = ethers.utils.parseUnits(
          req.body.amount,
          tokenContractInfo.decimals
        );
      }
      console.log('approve');
      // call approve function
      let approval;
      try {
        approval = await ethereumService.approveERC20(
          wallet,
          spender,
          tokenAddress,
          amount,
          gasPrice
        );
      } catch (err) {
        approval = err;
      }

      res.status(200).json({
        network: config.networkName,
        timestamp: initTime,
        latency: latency(initTime, Date.now()),
        tokenAddress: tokenAddress,
        spender: spender,
<<<<<<< HEAD
        amount: amount
          .div(ethers.BigNumber.from(BigInt(tokenContractInfo.decimals)))
          .toString(),
=======
          amount: bigNumberWithDecimalToStr(amount, tokenContractInfo.decimals),
>>>>>>> d993f84d
        approval: approval,
      });
    }
  } catch (err) {
    logger.error(err);
    res.status(500).send('Error getting wallet');
  }
});

router.post('/poll', async (req: Request, res: Response) => {
  const initTime = Date.now();
  const receipt = await ethereumService.getTransactionReceipt(req.body.txHash);
  const confirmed = receipt && receipt.blockNumber ? true : false;

  res.status(200).json({
    network: config.networkName,
    timestamp: initTime,
    latency: latency(initTime, Date.now()),
    txHash: req.body.txHash,
    confirmed,
    receipt: confirmed ? receipt : {},
  });
});

export default router;<|MERGE_RESOLUTION|>--- conflicted
+++ resolved
@@ -1,4 +1,8 @@
-import { bigNumberWithDecimalToStr, EthereumService, TokenERC20Info } from '../services/ethereum';
+import {
+  bigNumberWithDecimalToStr,
+  EthereumService,
+  TokenERC20Info,
+} from '../services/ethereum';
 import { EthereumConfigService } from '../services/ethereum_config';
 import { EthereumGasService } from '../services/ethereum_gas';
 import { logger } from '../services/logger';
@@ -49,16 +53,19 @@
     }
 
     // Getting user balancers
-      const balances: Record<string, string> = {};
-      console.log('balances');
+    const balances: Record<string, string> = {};
+    console.log('balances');
     balances.ETH = await ethereumService.getETHBalance(wallet);
     await Promise.all(
       Object.keys(tokenContractList).map(async (symbol) => {
         if (tokenContractList[symbol] !== undefined) {
           const address = tokenContractList[symbol].address;
           const decimals = tokenContractList[symbol].decimals;
-          balances[symbol] = 
-            await ethereumService.getERC20Balance(wallet, address, decimals);
+          balances[symbol] = await ethereumService.getERC20Balance(
+            wallet,
+            address,
+            decimals
+          );
         } else {
           logger.error(`Token contract info for ${symbol} not found`);
         }
@@ -104,14 +111,12 @@
         const address = tokenContractList[symbol].address;
         const decimals = tokenContractList[symbol].decimals;
         try {
-          approvals[symbol] = 
-            await ethereumService.getERC20Allowance(
-              wallet,
-              spender,
-              address,
-              decimals
-            )
-          ;
+          approvals[symbol] = await ethereumService.getERC20Allowance(
+            wallet,
+            spender,
+            address,
+            decimals
+          );
         } catch (err) {
           logger.error(err);
           // this helps preserve the expected behavior
@@ -185,13 +190,7 @@
         latency: latency(initTime, Date.now()),
         tokenAddress: tokenAddress,
         spender: spender,
-<<<<<<< HEAD
-        amount: amount
-          .div(ethers.BigNumber.from(BigInt(tokenContractInfo.decimals)))
-          .toString(),
-=======
-          amount: bigNumberWithDecimalToStr(amount, tokenContractInfo.decimals),
->>>>>>> d993f84d
+        amount: bigNumberWithDecimalToStr(amount, tokenContractInfo.decimals),
         approval: approval,
       });
     }
