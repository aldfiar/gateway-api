<<<<<<< HEAD
import { getLocalDate } from './utils';

require('dotenv').config();
const appRoot = require('app-root-path');
const winston = require('winston');
=======
import { getLocalDate } from './utils'
const appRoot = require('app-root-path')
const winston = require('winston')
>>>>>>> ab3c4aac
require('winston-daily-rotate-file');
const globalConfig = require('../services/configuration_manager').configManagerInstance

const logFormat = winston.format.combine(
  winston.format.timestamp(),
  winston.format.align(),
  winston.format.printf((info) => {
    const localDate = getLocalDate();
    return `${localDate} | ${info.level} | ${info.message}`;
  })
);

const getLogPath = () => {
<<<<<<< HEAD
  let logPath = process.env.LOG_PATH;
=======
  let logPath = globalConfig.getConfig("LOG_PATH")
>>>>>>> ab3c4aac
  if (typeof logPath === 'undefined' || logPath == null || logPath === '') {
    logPath = [appRoot.path, 'logs'].join('/');
  }
  return logPath;
};

const config = {
  file: {
    level: 'info',
    filename: `${getLogPath()}/logs_gateway_app.log.%DATE%`,
    datePattern: 'YYYY-MM-DD',
    handleExceptions: true,
    handleRejections: true
  }
};

const allLogsFileTransport = new winston.transports.DailyRotateFile(
  config.file
);

const options = {
  format: logFormat,
  transports: [allLogsFileTransport],
  exitOnError: false
};

export const logger = winston.createLogger(options);<|MERGE_RESOLUTION|>--- conflicted
+++ resolved
@@ -1,16 +1,9 @@
-<<<<<<< HEAD
 import { getLocalDate } from './utils';
-
-require('dotenv').config();
 const appRoot = require('app-root-path');
 const winston = require('winston');
-=======
-import { getLocalDate } from './utils'
-const appRoot = require('app-root-path')
-const winston = require('winston')
->>>>>>> ab3c4aac
 require('winston-daily-rotate-file');
-const globalConfig = require('../services/configuration_manager').configManagerInstance
+const globalConfig =
+  require('../services/configuration_manager').configManagerInstance;
 
 const logFormat = winston.format.combine(
   winston.format.timestamp(),
@@ -22,11 +15,7 @@
 );
 
 const getLogPath = () => {
-<<<<<<< HEAD
-  let logPath = process.env.LOG_PATH;
-=======
-  let logPath = globalConfig.getConfig("LOG_PATH")
->>>>>>> ab3c4aac
+  let logPath = globalConfig.getConfig('LOG_PATH');
   if (typeof logPath === 'undefined' || logPath == null || logPath === '') {
     logPath = [appRoot.path, 'logs'].join('/');
   }
