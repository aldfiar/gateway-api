/*
  Hummingbot Utils
*/
<<<<<<< HEAD
const lodash = require('lodash');
const moment = require('moment');
=======
const lodash = require('lodash')
const moment = require('moment')
const { NonceManager } = require('@ethersproject/experimental')
>>>>>>> 93df1950

export const statusMessages = {
  ssl_cert_required: 'SSL Certificate required',
  ssl_cert_invalid: 'Invalid SSL Certificate',
  operation_error: 'Operation Error',
  no_pool_available: 'No Pool Available',
  invalid_token_symbol: 'Invalid Token Symbol',
  insufficient_reserves: 'Insufficient Liquidity Reserves',
  page_not_found: 'Page not found. Invalid path',
};

export const latency = (startTime, endTime) => parseFloat((endTime - startTime) / 1000);

export const isValidParams = (params) => {
  const values = Object.values(params);
  // DO NOT use forEach, it returns callback without breaking the loop
  for (let i = 0; i < values.length; i++) {
    if (typeof values[i] === 'undefined') {
      throw new Error('Invalid input params');
    }
  }
  return true;
};

export const isValidData = (data, format) => {
  if (typeof data !== 'undefined' && Object.keys(data).length !== 0 && lodash.isEqual(Object.keys(data).sort(), format.sort())) {
    return true;
  }
  return false;
};

export const getParamData = (data, format = null) => {
  const dataObject = {};
  if (format !== null) {
    if (isValidData(data, format)) {
      format.forEach((key, _index) => {
        dataObject[key] = data[key];
      });
    }
  } else {
    Object.keys(data).forEach((key, _index) => {
      dataObject[key] = data[key];
    });
  }
  return dataObject;
};

export const splitParamData = (param, separator = ',') => {
  const dataArray = param.split(separator);
  return dataArray;
};

export const getSymbols = (tradingPair) => {
  const symbols = tradingPair.split('-');
  const baseQuotePair = {
    base: symbols[0].toUpperCase(),
    quote: symbols[1].toUpperCase(),
  };
  return baseQuotePair;
};

export const reportConnectionError = (res, error) => {
  res.json({
    error: error.errno,
    code: error.code,
  });
};

export const strToDecimal = (str) => parseInt(str) / 100;

export const getHummingbotMemo = () => {
  const prefix = 'hbot';
  const clientId = process.env.HUMMINGBOT_INSTANCE_ID;
  if ((typeof clientId !== 'undefined' && clientId != null) && clientId !== '') {
    return [prefix, clientId].join('-');
  }
  return prefix;
};

export const loadConfig = () => {
  const config = {
    ethereum_rpc_url: process.env.ETHEREUM_RPC_URL,
    ethereum_chain: process.env.ETHEREUM_CHAIN,
    exchange_proxy: process.env.EXCHANGE_PROXY,
    ethereum_token_list_url: process.env.ETHEREUM_TOKEN_LIST_URL,
    enable_eth_gas_station: process.env.ENABLE_ETH_GAS_STATION != null ? (process.env.ENABLE_ETH_GAS_STATION.toLowerCase() === 'true') : false,
    eth_gas_station_gas_level: process.env.ETH_GAS_STATION_GAS_LEVEL,
    eth_gas_station_refresh_time: process.env.ETH_GAS_STATION_REFRESH_TIME != null ? parseFloat(process.env.ETH_GAS_STATION_REFRESH_TIME) : null,
    manual_gas_price: process.env.MANUAL_GAS_PRICE != null ? parseFloat(process.env.MANUAL_GAS_PRICE) : null,
    react_app_subgraph_url: process.env.REACT_APP_SUBGRAPH_URL,
    balancer_max_swaps: process.env.BALANCER_MAX_SWAPS != null ? parseInt(process.env.BALANCER_MAX_SWAPS) : null,
    uniswap_router: process.env.UNISWAP_ROUTER,
    terra_lcd_url: process.env.TERRA_LCD_URL,
    terra_chain: process.env.TERRA_CHAIN,
  };
  return config;
};

export const getLocalDate = () => {
  const gmtOffset = process.env.GMT_OFFSET;
  let newDate = moment().format('YYYY-MM-DD hh:mm:ss').trim();
  if (typeof gmtOffset !== 'undefined' && gmtOffset !== null && gmtOffset !== '') {
    newDate = moment().utcOffset(gmtOffset, false).format('YYYY-MM-DD hh:mm:ss').trim();
  }
<<<<<<< HEAD
  return newDate;
};
=======
  return newDate
}


export const nonceManagerCache = {}

export const getNonceManager = async (signer) => {
  let key = await signer.getAddress()
  if (signer.provider) {
    key += (await signer.provider.getNetwork()).chainId
  }
  let nonceManager = nonceManagerCache[key]
  if (typeof nonceManager === 'undefined') {
    nonceManager = new NonceManager(signer)
    nonceManagerCache[key] = nonceManager
  }
  return nonceManager
}
>>>>>>> 93df1950
<|MERGE_RESOLUTION|>--- conflicted
+++ resolved
@@ -1,14 +1,9 @@
 /*
   Hummingbot Utils
 */
-<<<<<<< HEAD
 const lodash = require('lodash');
 const moment = require('moment');
-=======
-const lodash = require('lodash')
-const moment = require('moment')
-const { NonceManager } = require('@ethersproject/experimental')
->>>>>>> 93df1950
+const { NonceManager } = require('@ethersproject/experimental');
 
 export const statusMessages = {
   ssl_cert_required: 'SSL Certificate required',
@@ -113,26 +108,20 @@
   if (typeof gmtOffset !== 'undefined' && gmtOffset !== null && gmtOffset !== '') {
     newDate = moment().utcOffset(gmtOffset, false).format('YYYY-MM-DD hh:mm:ss').trim();
   }
-<<<<<<< HEAD
   return newDate;
 };
-=======
-  return newDate
-}
 
-
-export const nonceManagerCache = {}
+export const nonceManagerCache = {};
 
 export const getNonceManager = async (signer) => {
-  let key = await signer.getAddress()
+  let key = await signer.getAddress();
   if (signer.provider) {
-    key += (await signer.provider.getNetwork()).chainId
+    key += (await signer.provider.getNetwork()).chainId;
   }
-  let nonceManager = nonceManagerCache[key]
+  let nonceManager = nonceManagerCache[key];
   if (typeof nonceManager === 'undefined') {
-    nonceManager = new NonceManager(signer)
-    nonceManagerCache[key] = nonceManager
+    nonceManager = new NonceManager(signer);
+    nonceManagerCache[key] = nonceManager;
   }
-  return nonceManager
-}
->>>>>>> 93df1950
+  return nonceManager;
+};