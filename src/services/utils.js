--- conflicted
+++ resolved
@@ -1,17 +1,13 @@
 /*
   Hummingbot Utils
 */
-<<<<<<< HEAD
+
+const config = require('./configuration_manager');
 const lodash = require('lodash');
 const moment = require('moment');
+const globalConfig =
+  require('../services/configuration_manager').configManagerInstance;
 const { NonceManager } = require('@ethersproject/experimental');
-=======
-const config = require('./configuration_manager')
-const lodash = require('lodash')
-const moment = require('moment')
-const globalConfig = require('../services/configuration_manager').configManagerInstance
-const { NonceManager } = require('@ethersproject/experimental')
->>>>>>> ab3c4aac
 
 export const statusMessages = {
   ssl_cert_required: 'SSL Certificate required',
@@ -88,55 +84,20 @@
 export const strToDecimal = (str) => parseInt(str) / 100;
 
 export const getHummingbotMemo = () => {
-<<<<<<< HEAD
   const prefix = 'hbot';
-  const clientId = process.env.HUMMINGBOT_INSTANCE_ID;
+  const clientId = globalConfig.getConfig('HUMMINGBOT_INSTANCE_ID');
   if (typeof clientId !== 'undefined' && clientId != null && clientId !== '') {
     return [prefix, clientId].join('-');
-=======
-  const prefix = 'hbot'
-  const clientId = globalConfig.getConfig("HUMMINGBOT_INSTANCE_ID")
-  if ((typeof clientId !== 'undefined' && clientId != null) && clientId !== '') {
-    return [prefix, clientId].join('-')
->>>>>>> ab3c4aac
   }
   return prefix;
 };
 
 export const loadConfig = () => {
-<<<<<<< HEAD
-  const config = {
-    ethereum_rpc_url: process.env.ETHEREUM_RPC_URL,
-    ethereum_chain: process.env.ETHEREUM_CHAIN,
-    exchange_proxy: process.env.EXCHANGE_PROXY,
-    ethereum_token_list_url: process.env.ETHEREUM_TOKEN_LIST_URL,
-    enable_eth_gas_station:
-      process.env.ENABLE_ETH_GAS_STATION != null
-        ? process.env.ENABLE_ETH_GAS_STATION.toLowerCase() === 'true'
-        : false,
-    eth_gas_station_gas_level: process.env.ETH_GAS_STATION_GAS_LEVEL,
-    eth_gas_station_refresh_time:
-      process.env.ETH_GAS_STATION_REFRESH_TIME != null
-        ? parseFloat(process.env.ETH_GAS_STATION_REFRESH_TIME)
-        : null,
-    manual_gas_price:
-      process.env.MANUAL_GAS_PRICE != null
-        ? parseFloat(process.env.MANUAL_GAS_PRICE)
-        : null,
-    react_app_subgraph_url: process.env.REACT_APP_SUBGRAPH_URL,
-    balancer_max_swaps:
-      process.env.BALANCER_MAX_SWAPS != null
-        ? parseInt(process.env.BALANCER_MAX_SWAPS)
-        : null,
-    uniswap_router: process.env.UNISWAP_ROUTER,
-    terra_lcd_url: process.env.TERRA_LCD_URL,
-    terra_chain: process.env.TERRA_CHAIN
-  };
-  return config;
+  return config.configManagerInstance.readAllConfigs();
 };
 
 export const getLocalDate = () => {
-  const gmtOffset = process.env.GMT_OFFSET;
+  const gmtOffset = globalConfig.getConfig('GMT_OFFSET');
   let newDate = moment().format('YYYY-MM-DD hh:mm:ss').trim();
   if (
     typeof gmtOffset !== 'undefined' &&
@@ -147,23 +108,13 @@
       .utcOffset(gmtOffset, false)
       .format('YYYY-MM-DD hh:mm:ss')
       .trim();
-=======
-  return config.configManagerInstance.readAllConfigs()
-}
+  }
+  return newDate;
+};
 
 export const updateConfig = (data) => {
-  globalConfig.updateConfig(data)
-  return true
-}
-
-export const getLocalDate = () => {
-  const gmtOffset = globalConfig.getConfig("GMT_OFFSET")
-  let newDate = moment().format('YYYY-MM-DD hh:mm:ss').trim()
-  if (typeof gmtOffset !== 'undefined' && gmtOffset !== null && gmtOffset !== '') {
-    newDate = moment().utcOffset(gmtOffset, false).format('YYYY-MM-DD hh:mm:ss').trim()
->>>>>>> ab3c4aac
-  }
-  return newDate;
+  globalConfig.updateConfig(data);
+  return true;
 };
 
 export const nonceManagerCache = {};
