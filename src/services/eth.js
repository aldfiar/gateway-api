import { logger } from './logger';
import axios from 'axios'

const debug = require('debug')('router')
const fs = require('fs');
const ethers = require('ethers')
const abi = require('../static/abi')
const globalConfig = require('../services/configuration_manager').configManagerInstance


// constants
const APPROVAL_GAS_LIMIT = globalConfig.getConfig("ETH_APPROVAL_GAS_LIMIT") || 50000;

export default class Ethereum {
  constructor (network = 'mainnet') {
    // network defaults to kovan
    const providerUrl = globalConfig.getConfig("ETHEREUM_RPC_URL")
    this.provider = new ethers.providers.JsonRpcProvider(providerUrl)
    this.erc20TokenListURL = globalConfig.getConfig("ETHEREUM_TOKEN_LIST_URL")
    this.network = network
    /*
    this.spenders = {
<<<<<<< HEAD
      balancer: globalConfig.getConfig("EXCHANGE_PROXY"),
      uniswap: globalConfig.getConfig("UNISWAP_ROUTER")
=======
      balancer: process.env.EXCHANGE_PROXY,
      uniswap: process.env.UNISWAP_ROUTER,
      uniswapV3: process.UNISWAP_V3_ROUTER
>>>>>>> 93df1950
    }
    */
    // update token list
    this.getERC20TokenList() // erc20TokenList
  }

  // get ETH balance
  async getETHBalance (wallet) {
    try {
      const balance = await wallet.getBalance()
      return balance / 1e18.toString()
    } catch (err) {
      logger.error(err)
      let reason
      err.reason ? reason = err.reason : reason = 'error ETH balance lookup'
      return reason
    }
  }

  // get ERC-20 token balance
  async getERC20Balance (wallet, tokenAddress, decimals = 18) {
    // instantiate a contract and pass in provider for read-only access
    const contract = new ethers.Contract(tokenAddress, abi.ERC20Abi, this.provider)
    try {
      const balance = await contract.balanceOf(wallet.address)
      return balance / Math.pow(10, decimals).toString()
    } catch (err) {
      logger.error(err)
      let reason
      err.reason ? reason = err.reason : reason = 'error balance lookup'
      return reason
    }
  }

  // get ERC-20 token allowance
  async getERC20Allowance (wallet, spender, tokenAddress, decimals = 18) {
    // instantiate a contract and pass in provider for read-only access
    const contract = new ethers.Contract(tokenAddress, abi.ERC20Abi, this.provider)
    try {
      const allowance = await contract.allowance(wallet.address, spender)
      return allowance / Math.pow(10, decimals).toString()
    } catch (err) {
      logger.error(err)
      let reason
      err.reason ? reason = err.reason : reason = 'error allowance lookup'
      return reason
    }
  }

  // approve a spender to transfer tokens from a wallet address
  async approveERC20 (wallet, spender, tokenAddress, amount, gasPrice = this.gasPrice, gasLimit) {
    try {
      // fixate gas limit to prevent overwriting
      const approvalGasLimit = APPROVAL_GAS_LIMIT
      // instantiate a contract and pass in wallet, which act on behalf of that signer
      const contract = new ethers.Contract(tokenAddress, abi.ERC20Abi, wallet)
      return await contract.approve(
        spender,
        amount, {
          gasPrice: gasPrice * 1e9,
          gasLimit: approvalGasLimit
        }
      )
    } catch (err) {
      logger.error(err)
      let reason
      err.reason ? reason = err.reason : reason = 'error approval'
      return reason
    }
  }

  // get current Gas
  async getCurrentGasPrice () {
    try {
      this.provider.getGasPrice().then(function (gas) {
        // gasPrice is a BigNumber; convert it to a decimal string
        const gasPrice = gas.toString();
        return gasPrice
      })
    } catch (err) {
      logger.error(err)
      let reason
      err.reason ? reason = err.reason : reason = 'error gas lookup'
      return reason
    }
  }

  async deposit (wallet, tokenAddress, amount, gasPrice = this.gasPrice, gasLimit = this.approvalGasLimit) {
    // deposit ETH to a contract address
    try {
      const contract = new ethers.Contract(tokenAddress, abi.KovanWETHAbi, wallet)
      return await contract.deposit(
        { value: amount,
          gasPrice: gasPrice * 1e9,
          gasLimit: gasLimit
        }
      )
    } catch (err) {
      logger.error(err)
      let reason
      err.reason ? reason = err.reason : reason = 'error deposit'
      return reason
    }
  }

  // get ERC20 Token List
  async getERC20TokenList () {
    let tokenListSource
    try {
      if (this.network === 'kovan') {
        tokenListSource = 'src/static/erc20_tokens_kovan.json'
        this.erc20TokenList = JSON.parse(fs.readFileSync(tokenListSource))
      } else if (this.network === 'mainnet') {
        tokenListSource = this.erc20TokenListURL
        if (tokenListSource === undefined || tokenListSource === null) {
          const errMessage = 'Token List source not found'
          logger.error('ERC20 Token List Error', { message: errMessage})
          console.log('eth - Error: ', errMessage)
        }
        if (this.erc20TokenList === undefined || this.erc20TokenList === null || this.erc20TokenList === {}) {
          const response = await axios.get(tokenListSource)
          if (response.status === 200 && response.data) {
            this.erc20TokenList = response.data
          }
        }
      } else {
        throw Error(`Invalid network ${this.network}`)
      }
      console.log('get ERC20 Token List', this.network, 'source', tokenListSource)
    } catch (err) {
      console.log(err);
      logger.error(err)
      let reason
      err.reason ? reason = err.reason : reason = 'error ERC 20 Token List'
      return reason
    }
  }

  // Refactor name to getERC20TokenByName
  getERC20TokenAddresses (tokenSymbol) {
    const tokenContractAddress = this.erc20TokenList.tokens.filter(obj => {
      return obj.symbol === tokenSymbol.toUpperCase()
    })
    return tokenContractAddress[0]
  }

  getERC20TokenByAddress (tokenAddress) {
    const tokenContract = this.erc20TokenList.tokens.filter(obj => {
      return obj.address.toUpperCase() === tokenAddress.toUpperCase()
    })
    return tokenContract[0]
  }
}<|MERGE_RESOLUTION|>--- conflicted
+++ resolved
@@ -20,14 +20,9 @@
     this.network = network
     /*
     this.spenders = {
-<<<<<<< HEAD
-      balancer: globalConfig.getConfig("EXCHANGE_PROXY"),
-      uniswap: globalConfig.getConfig("UNISWAP_ROUTER")
-=======
       balancer: process.env.EXCHANGE_PROXY,
       uniswap: process.env.UNISWAP_ROUTER,
       uniswapV3: process.UNISWAP_V3_ROUTER
->>>>>>> 93df1950
     }
     */
     // update token list
