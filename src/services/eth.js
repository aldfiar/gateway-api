--- conflicted
+++ resolved
@@ -1,44 +1,24 @@
 import axios from 'axios';
 import { logger } from './logger';
 
-<<<<<<< HEAD
-require('dotenv').config();
 const fs = require('fs');
 const ethers = require('ethers');
 const abi = require('../static/abi');
-=======
-const debug = require('debug')('router')
-const fs = require('fs');
-const ethers = require('ethers')
-const abi = require('../static/abi')
-const globalConfig = require('../services/configuration_manager').configManagerInstance
-
->>>>>>> ab3c4aac
+const globalConfig =
+  require('../services/configuration_manager').configManagerInstance;
 
 // constants
-const APPROVAL_GAS_LIMIT = globalConfig.getConfig("ETH_APPROVAL_GAS_LIMIT") || 50000;
+const APPROVAL_GAS_LIMIT =
+  globalConfig.getConfig('ETH_APPROVAL_GAS_LIMIT') || 50000;
 
 export default class Ethereum {
   constructor(network = 'mainnet') {
     // network defaults to kovan
-<<<<<<< HEAD
-    const providerUrl = process.env.ETHEREUM_RPC_URL;
+    const providerUrl = globalConfig.getConfig('ETHEREUM_RPC_URL');
     this.provider = new ethers.providers.JsonRpcProvider(providerUrl);
-    this.erc20TokenListURL = process.env.ETHEREUM_TOKEN_LIST_URL;
+    this.erc20TokenListURL = globalConfig.getConfig('ETHEREUM_TOKEN_LIST_URL');
     this.network = network;
-=======
-    const providerUrl = globalConfig.getConfig("ETHEREUM_RPC_URL")
-    this.provider = new ethers.providers.JsonRpcProvider(providerUrl)
-    this.erc20TokenListURL = globalConfig.getConfig("ETHEREUM_TOKEN_LIST_URL")
-    this.network = network
-    /*
-    this.spenders = {
-      balancer: process.env.EXCHANGE_PROXY,
-      uniswap: process.env.UNISWAP_ROUTER,
-      uniswapV3: process.UNISWAP_V3_ROUTER
-    }
-    */
->>>>>>> ab3c4aac
+
     // update token list
     this.getERC20TokenList(); // erc20TokenList
   }
