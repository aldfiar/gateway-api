--- conflicted
+++ resolved
@@ -1,53 +1,30 @@
-<<<<<<< HEAD
-import { logger } from './logger';
-
+import { logger } from '../services/logger';
 const debug = require('debug')('router');
-require('dotenv').config(); // DO NOT REMOVE. needed to configure REACT_APP_SUBGRAPH_URL used by @balancer-labs/sor
 const sor = require('@balancer-labs/sor');
 const BigNumber = require('bignumber.js');
 const ethers = require('ethers');
 const proxyArtifact = require('../static/ExchangeProxy.json');
-=======
-import { logger } from '../services/logger';
-const debug = require('debug')('router')
-const sor = require('@balancer-labs/sor')
-const BigNumber = require('bignumber.js')
-const ethers = require('ethers')
-const proxyArtifact = require('../static/ExchangeProxy.json')
-const globalConfig = require('../services/configuration_manager').configManagerInstance
->>>>>>> ab3c4aac
+const globalConfig =
+  require('../services/configuration_manager').configManagerInstance;
 
 // constants
 const MULTI = '0xeefba1e63905ef1d7acba5a8513c70307c1ce441';
 const MULTI_KOVAN = ' 0x2cc8688C5f75E365aaEEb4ea8D6a480405A48D2A';
 const MAX_UINT = ethers.constants.MaxUint256;
-const GAS_BASE = globalConfig.getConfig("BALANCER_GAS_BASE") || 200688;
-const GAS_PER_SWAP = globalConfig.getConfig("BALANCER_GAS_PER_SWAP") || 100000;
+const GAS_BASE = globalConfig.getConfig('BALANCER_GAS_BASE') || 200688;
+const GAS_PER_SWAP = globalConfig.getConfig('BALANCER_GAS_PER_SWAP') || 100000;
 
 export default class Balancer {
-<<<<<<< HEAD
   constructor(network = 'kovan') {
-    const providerUrl = process.env.ETHEREUM_RPC_URL;
-    this.network = process.env.ETHEREUM_CHAIN;
+    const providerUrl = globalConfig.getConfig('ETHEREUM_RPC_URL');
+    this.network = globalConfig.getConfig('ETHEREUM_CHAIN');
     this.provider = new ethers.providers.JsonRpcProvider(providerUrl);
-    this.subgraphUrl = process.env.REACT_APP_SUBGRAPH_URL;
+    this.subgraphUrl = globalConfig.getConfig('REACT_APP_SUBGRAPH_URL');
     this.gasBase = GAS_BASE;
     this.gasPerSwap = GAS_PER_SWAP;
-    this.maxSwaps = process.env.BALANCER_MAX_SWAPS || 4;
-    this.exchangeProxy = process.env.EXCHANGE_PROXY;
+    this.maxSwaps = globalConfig.getConfig('BALANCER_MAX_SWAPS') || 4;
+    this.exchangeProxy = globalConfig.getConfig('EXCHANGE_PROXY');
     this.cachedPools = [];
-=======
-  constructor (network = 'kovan') {
-    const providerUrl = globalConfig.getConfig("ETHEREUM_RPC_URL")
-    this.network = globalConfig.getConfig("ETHEREUM_CHAIN")
-    this.provider = new ethers.providers.JsonRpcProvider(providerUrl)
-    this.subgraphUrl = globalConfig.getConfig("REACT_APP_SUBGRAPH_URL")
-    this.gasBase = GAS_BASE
-    this.gasPerSwap = GAS_PER_SWAP
-    this.maxSwaps = globalConfig.getConfig("BALANCER_MAX_SWAPS") || 4
-    this.exchangeProxy = globalConfig.getConfig("EXCHANGE_PROXY")
-    this.cachedPools = []
->>>>>>> ab3c4aac
 
     switch (network) {
       case 'mainnet':
