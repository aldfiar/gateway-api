--- conflicted
+++ resolved
@@ -57,21 +57,13 @@
 export const bigNumberWithDecimalToStr = (n: BigNumber, d: number): string => {
   const n_ = n.toString();
 
-<<<<<<< HEAD
-  var zeros = '';
-=======
   let zeros = '';
->>>>>>> cf1fcdeb
 
   if (n_.length <= d) {
     zeros = '0'.repeat(d - n_.length + 1);
   }
 
-<<<<<<< HEAD
-  return stringInsert(zeros + n_.split('').reverse().join(''), '.', d)
-=======
   return stringInsert(n_.split('').reverse().join('') + zeros, '.', d)
->>>>>>> cf1fcdeb
     .split('')
     .reverse()
     .join('');
