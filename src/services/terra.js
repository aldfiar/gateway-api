import {
  LCDClient,
  Coin,
  MsgSwap,
  MnemonicKey,
  isTxError
} from '@terra-money/terra.js';
import BigNumber from 'bignumber.js';
import { logger } from './logger';
import { getHummingbotMemo } from './utils';

<<<<<<< HEAD
const debug = require('debug')('router');
require('dotenv').config();
=======
const debug = require('debug')('router')
const globalConfig = require('../services/configuration_manager').configManagerInstance
>>>>>>> ab3c4aac

// constants
const TERRA_TOKENS = {
  uluna: { symbol: 'LUNA' },
  uusd: { symbol: 'UST' },
  ukrw: { symbol: 'KRT' },
  usdr: { symbol: 'SDT' },
  umnt: { symbol: 'MNT' }
};
const DENOM_UNIT = BigNumber('1e+6');
const TOBIN_TAX = 0.0025; // a Tobin Tax (set at 0.25%) for spot-converting Terra<>Terra swaps
const MIN_SPREAD = 0.02; // a minimum spread (set at 2%) for Terra<>Luna swaps
const GAS_PRICE = { uluna: 0.16 };
const GAS_ADJUSTMENT = 1.4;

export default class Terra {
<<<<<<< HEAD
  constructor() {
    this.lcdUrl = process.env.TERRA_LCD_URL;
    this.network = process.env.TERRA_CHAIN;
    this.tokens = TERRA_TOKENS;
    this.denomUnitMultiplier = DENOM_UNIT;
    this.tobinTax = TOBIN_TAX;
    this.minSpread = MIN_SPREAD;
    this.memo = getHummingbotMemo();
=======
  constructor () {
    this.lcdUrl = globalConfig.getConfig("TERRA_LCD_URL");
    this.network =  globalConfig.getConfig("TERRA_CHAIN");
    this.tokens = TERRA_TOKENS
    this.denomUnitMultiplier = DENOM_UNIT
    this.tobinTax = TOBIN_TAX
    this.minSpread = MIN_SPREAD
    this.memo = getHummingbotMemo()
>>>>>>> ab3c4aac

    try {
      this.lcd = this.connect();

      this.lcd.market.parameters().catch(() => {
        throw new Error('Connection error');
      });
      // set gas & fee
      this.lcd.config.gasAdjustment = GAS_ADJUSTMENT;
      this.lcd.config.gasPrices = GAS_PRICE;
    } catch (err) {
      logger.error(err);
      throw Error(`Connection failed: ${this.network}`);
    }
  }

  // connect Terra LCD
  connect() {
    try {
      const lcd = new LCDClient({
        URL: this.lcdUrl,
        chainID: this.network
      });
      lcd.config.gasAdjustment = GAS_ADJUSTMENT;
      lcd.config.gasPrices = GAS_PRICE;
      return lcd;
    } catch (err) {
      logger.error(err);
      let reason;
      err.reason ? (reason = err.reason) : (reason = 'error Terra LCD connect');
      return reason;
    }
  }

  // get Token Denom
  getTokenDenom(symbol) {
    try {
      let denom;
      Object.keys(TERRA_TOKENS).forEach((item) => {
        if (TERRA_TOKENS[item].symbol === symbol) {
          denom = item;
        }
      });
      return denom;
    } catch (err) {
      logger.error(err);
      let reason;
      err.reason
        ? (reason = err.reason)
        : (reason = 'error Terra Denom lookup');
      return reason;
    }
  }

  // get Token Symbol
  getTokenSymbol(denom) {
    try {
      const { symbol } = TERRA_TOKENS[denom];
      return symbol;
    } catch (err) {
      logger.error(err);
      let reason;
      err.reason
        ? (reason = err.reason)
        : (reason = 'error Terra Denom lookup');
      return reason;
    }
  }

  getTxAttributes(attributes) {
    const attrib = {};
    attributes.forEach((item) => {
      attrib[item.key] = item.value;
    });
    return attrib;
  }

  async getEstimateFee(tx) {
    try {
      const fee = await this.lcd.tx.estimateFee(tx);
      return fee;
    } catch (err) {
      logger.error(err);
      let reason;
      err.reason
        ? (reason = err.reason)
        : (reason = 'error Terra estimate fee lookup');
      return reason;
    }
  }

  async getExchangeRate(denom) {
    try {
      const exchangeRates = await this.lcd.oracle.exchangeRates();
      return exchangeRates.get(denom);
    } catch (err) {
      logger.error(err);
      let reason;
      err.reason
        ? (reason = err.reason)
        : (reason = 'error Terra exchange rate lookup');
      return reason;
    }
  }

  async getTxFee() {
    try {
      const lunaFee = GAS_PRICE.uluna * GAS_ADJUSTMENT;
      const feeList = { uluna: lunaFee };
      await this.lcd.oracle.exchangeRates().then((rates) => {
        Object.keys(rates._coins).forEach((key) => {
          feeList[key] = rates._coins[key].amount * lunaFee;
        });
      });
      debug('lunaFee', lunaFee, feeList);

      return feeList;
    } catch (err) {
      logger.error(err);
      let reason;
      err.reason
        ? (reason = err.reason)
        : (reason = 'error Terra exchange rate lookup');
      return reason;
    }
  }

  // get Terra Swap Rate
  async getSwapRate(baseToken, quoteToken, amount, tradeType) {
    try {
      let exchangeRate;
      let offerCoin;
      let offerDenom;
      let swapDenom;
      let cost;
      let costAmount;
      let offer;
      const swaps = {};

      if (tradeType.toLowerCase() === 'sell') {
        // sell base
        offerDenom = this.getTokenDenom(baseToken);
        swapDenom = this.getTokenDenom(quoteToken);

        offerCoin = new Coin(offerDenom, amount * DENOM_UNIT);
        await this.lcd.market
          .swapRate(offerCoin, swapDenom)
          .then((swapCoin) => {
            offer = { amount };
            exchangeRate = {
              amount: swapCoin.amount / DENOM_UNIT / amount,
              token: quoteToken
            };
            costAmount = amount * exchangeRate.amount;
            cost = {
              amount: costAmount,
              token: quoteToken
            };
          });
      } else {
        // buy base
        offerDenom = this.getTokenDenom(quoteToken);
        swapDenom = this.getTokenDenom(baseToken);

        offerCoin = new Coin(offerDenom, 1 * DENOM_UNIT);
        await this.lcd.market
          .swapRate(offerCoin, swapDenom)
          .then((swapCoin) => {
            exchangeRate = {
              amount:
                ((amount / parseInt(swapCoin.amount)) * DENOM_UNIT) / amount, // adjusted amount
              token: quoteToken
            };
            costAmount = amount * exchangeRate.amount;
            cost = {
              amount: costAmount,
              token: quoteToken
            };
            offer = { amount: cost.amount };
          });
      }

      let txFee;
      await this.getTxFee().then((fee) => {
        // fee in quote
        txFee = {
          amount: parseFloat(fee[this.getTokenDenom(quoteToken)]),
          token: quoteToken
        };
      });

      swaps.offer = offer;
      swaps.price = exchangeRate;
      swaps.cost = cost;
      swaps.txFee = txFee;
      debug('swaps', swaps);
      return swaps;
    } catch (err) {
      logger.error(err);
      let reason;
      err.reason ? (reason = err.reason) : (reason = 'error swap rate lookup');
      return reason;
    }
  }

  // Swap tokens
  async swapTokens(
    baseToken,
    quoteToken,
    amount,
    tradeType,
    gasPrice,
    gasAdjustment,
    secret
  ) {
    let swapResult;
    try {
      // connect to lcd
      const lcd = this.connect();

      const mk = new MnemonicKey({
        mnemonic: secret
      });
      let wallet;
      try {
        wallet = lcd.wallet(mk);
      } catch (err) {
        logger.error(err);
        throw Error('Wallet access error');
      }

      const address = wallet.key.accAddress;

      // get the current swap rate
      const baseDenom = this.getTokenDenom(baseToken);
      const quoteDenom = this.getTokenDenom(quoteToken);

      let offerDenom;
      let swapDenom;
      let swaps;
      let txAttributes;
      const tokenSwap = {};

      if (tradeType.toLowerCase() === 'sell') {
        offerDenom = baseDenom;
        swapDenom = quoteDenom;
      } else {
        offerDenom = quoteDenom;
        swapDenom = baseDenom;
      }

      await this.getSwapRate(
        baseToken,
        quoteToken,
        amount,
        tradeType,
        secret
      ).then((rate) => {
        swaps = rate;
      });

      const offerAmount = parseInt(swaps.offer.amount * DENOM_UNIT);
      const offerCoin = new Coin(offerDenom, offerAmount);

      // Create and Sign Transaction
      const msgSwap = new MsgSwap(address, offerCoin, swapDenom);

      let txOptions;
      if (gasPrice !== null && gasPrice !== null) {
        // ignore gasAdjustment when gasPrice is not set
        txOptions = {
          msgs: [msgSwap],
          gasPrices: { uluna: parseFloat(gasPrice) },
          gasAdjustment,
          memo: this.memo
        };
      } else {
        txOptions = {
          msgs: [msgSwap],
          memo: this.memo
        };
      }

      await wallet
        .createAndSignTx(txOptions)
        .then((tx) => lcd.tx.broadcast(tx))
        .then((txResult) => {
          swapResult = txResult;

          const swapSuccess = !isTxError(txResult);
          if (swapSuccess) {
            tokenSwap.txSuccess = swapSuccess;
          } else {
            tokenSwap.txSuccess = !swapSuccess;
            throw new Error(
              `encountered an error while running the transaction: ${txResult.code} ${txResult.codespace}`
            );
          }
          const txHash = txResult.txhash;
          const { events } = JSON.parse(txResult.raw_log)[0];
          const swap = events.find((obj) => obj.type === 'swap');
          txAttributes = this.getTxAttributes(swap.attributes);
          const offer = Coin.fromString(txAttributes.offer);
          const ask = Coin.fromString(txAttributes.swap_coin);
          const fee = Coin.fromString(txAttributes.swap_fee);

          tokenSwap.expectedIn = {
            amount: parseFloat(offer.amount) / DENOM_UNIT,
            token: TERRA_TOKENS[offer.denom].symbol
          };
          tokenSwap.expectedOut = {
            amount: parseFloat(ask.amount) / DENOM_UNIT,
            token: TERRA_TOKENS[ask.denom].symbol
          };
          tokenSwap.fee = {
            amount: parseFloat(fee.amount) / DENOM_UNIT,
            token: TERRA_TOKENS[fee.denom].symbol
          };
          tokenSwap.txHash = txHash;
        });
      return tokenSwap;
    } catch (err) {
      logger.error(err);
      let reason;
      err.reason ? (reason = err.reason) : (reason = swapResult);
      return { txSuccess: false, message: reason };
    }
  }
}<|MERGE_RESOLUTION|>--- conflicted
+++ resolved
@@ -9,13 +9,9 @@
 import { logger } from './logger';
 import { getHummingbotMemo } from './utils';
 
-<<<<<<< HEAD
 const debug = require('debug')('router');
-require('dotenv').config();
-=======
-const debug = require('debug')('router')
-const globalConfig = require('../services/configuration_manager').configManagerInstance
->>>>>>> ab3c4aac
+const globalConfig =
+  require('../services/configuration_manager').configManagerInstance;
 
 // constants
 const TERRA_TOKENS = {
@@ -32,25 +28,14 @@
 const GAS_ADJUSTMENT = 1.4;
 
 export default class Terra {
-<<<<<<< HEAD
   constructor() {
-    this.lcdUrl = process.env.TERRA_LCD_URL;
-    this.network = process.env.TERRA_CHAIN;
+    this.lcdUrl = globalConfig.getConfig('TERRA_LCD_URL');
+    this.network = globalConfig.getConfig('TERRA_CHAIN');
     this.tokens = TERRA_TOKENS;
     this.denomUnitMultiplier = DENOM_UNIT;
     this.tobinTax = TOBIN_TAX;
     this.minSpread = MIN_SPREAD;
     this.memo = getHummingbotMemo();
-=======
-  constructor () {
-    this.lcdUrl = globalConfig.getConfig("TERRA_LCD_URL");
-    this.network =  globalConfig.getConfig("TERRA_CHAIN");
-    this.tokens = TERRA_TOKENS
-    this.denomUnitMultiplier = DENOM_UNIT
-    this.tobinTax = TOBIN_TAX
-    this.minSpread = MIN_SPREAD
-    this.memo = getHummingbotMemo()
->>>>>>> ab3c4aac
 
     try {
       this.lcd = this.connect();
